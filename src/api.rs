--- conflicted
+++ resolved
@@ -100,20 +100,7 @@
 }
 
 fn build_parameters(req: ureq::Request, app: &App) -> ureq::Request {
-<<<<<<< HEAD
-    ParamBuilder::new()
-        .service(app.service.as_deref())
-        .limit(app.limit)
-        .lookback(app.lookback.as_deref())
-        .build(req)
-=======
-	ParamBuilder::new()
-		.service(app.service.as_deref())
-		.limit(app.limit)
-		.pretty_print(app.pretty_print)
-		.lookback(app.lookback.as_deref())
-		.build(req)
->>>>>>> 8bca6bca
+	ParamBuilder::new().service(app.service.as_deref()).limit(app.limit).lookback(app.lookback.as_deref()).build(req)
 }
 
 fn endpoint(url: &str, endpoint: Endpoint) -> String {
@@ -127,75 +114,19 @@
 // start <- Unix timestamp in microseconds (presumably for internal Jaeger Use)
 // end <- Unix timestamp in microseconds (presumably for internal Jaeger Use)
 pub struct ParamBuilder<'a> {
-<<<<<<< HEAD
-    limit: Option<usize>,
-    service: Option<&'a str>,
-    lookback: Option<&'a str>,
-}
-
-impl<'a> ParamBuilder<'a> {
-    pub fn new() -> Self {
-        Self {
-            limit: None,
-            service: None,
-            lookback: None,
-        }
-    }
-
-    /// Amount of JSON objects to return in one GET.
-    pub fn limit(mut self, limit: Option<usize>) -> Self {
-        self.limit = limit;
-        self
-    }
-
-    /// Specify the service that should be queried from the Jaeger Agent.
-    pub fn service(mut self, service: Option<&'a str>) -> Self {
-        self.service = service;
-        self
-    }
-
-    /// How far back to look for traces.
-    pub fn lookback(mut self, lookback: Option<&'a str>) -> Self {
-        self.lookback = lookback;
-        self
-    }
-
-    pub fn build(self, mut req: ureq::Request) -> ureq::Request {
-        if let Some(service) = self.service {
-            req = req.query("service", &service.to_string());
-        }
-
-        if let Some(limit) = self.limit {
-            req = req.query("limit", &limit.to_string());
-        }
-
-        if let Some(lookback) = self.lookback {
-            req = req.query("lookback", &lookback.to_string());
-        }
-
-        req
-    }
-=======
 	limit: Option<usize>,
-	pretty_print: bool,
 	service: Option<&'a str>,
 	lookback: Option<&'a str>,
 }
 
 impl<'a> ParamBuilder<'a> {
 	pub fn new() -> Self {
-		Self { pretty_print: false, limit: None, service: None, lookback: None }
+		Self { limit: None, service: None, lookback: None }
 	}
 
 	/// Amount of JSON objects to return in one GET.
 	pub fn limit(mut self, limit: Option<usize>) -> Self {
 		self.limit = limit;
-		self
-	}
-
-	/// Pretty print the JSON results.
-	pub fn pretty_print(mut self, pretty_print: bool) -> Self {
-		self.pretty_print = pretty_print;
 		self
 	}
 
@@ -211,9 +142,7 @@
 		self
 	}
 
-	pub fn build(self, req: ureq::Request) -> ureq::Request {
-		let mut req = req.query("prettyPrint", &self.pretty_print.to_string());
-
+	pub fn build(self, mut req: ureq::Request) -> ureq::Request {
 		if let Some(service) = self.service {
 			req = req.query("service", &service.to_string());
 		}
@@ -228,5 +157,4 @@
 
 		req
 	}
->>>>>>> 8bca6bca
 }